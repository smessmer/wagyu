--- conflicted
+++ resolved
@@ -23,13 +23,9 @@
 base58-monero = { version = "0.1.1" }
 crc = { version = "1.8.1" }
 curve25519-dalek = { version = "1.2.3" }
-<<<<<<< HEAD
 failure = { version = "0.1.5" }
-hex = { version = "0.3.2" }
+hex = { version = "0.4.0" }
 libc = { version = "0.2" }
-=======
-hex = { version = "0.4.0" }
->>>>>>> 707a58d6
 rand = { version = "0.7" }
 serde = { version = "1.0", features = ["derive"] }
 serde_json = { version = "1.0" }
