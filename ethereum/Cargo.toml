[package]
name = "ethereum"
version = "0.6.0"
authors = [
    "Collin Chin",
    "Raymond Chu",
    "Ali Mousa",
    "Howard Wu"
]
description = "A library for generating Ethereum wallets"
homepage = "https://github.com/ArgusHQ/wagyu"
repository = "https://github.com/ArgusHQ/wagyu"
categories = ["command-line-utilities"]
keywords = ["cryptocurrency", "blockchain", "bitcoin", "wallet", "ethereum"]
readme = "README.md"
license = "MIT/Apache-2.0"
edition = "2018"

[dependencies]
wagyu-model = { path = "../model" }

base58 = { version = "0.1" }
bitvec = { version = "0.14.0" }
byteorder = { version = "1.2" }
ethereum-types = "0.6.0"
hex = { version = "0.3.2" }
hmac = { version = "0.7.0" }
pbkdf2 = { version = "0.3.0", features=["parallel"], default-features = false }
rand = { version = "0.7" }
<<<<<<< HEAD
regex = "1"
rlp = "0.4"
secp256k1 = { version = "0.14.1" , features = ["recovery"] }
=======
regex = { version = "1.0" }
secp256k1 = { version = "0.15.0" }
>>>>>>> f6f3feee
serde = { version = "1.0", features = ["derive"] }
serde_json = { version = "1.0" }
sha2 = { version = "0.8" }
tiny-keccak = { version = "1.4" }

[badges]
travis-ci = { repository = "ArgusHQ/wagyu", branch = "master" }<|MERGE_RESOLUTION|>--- conflicted
+++ resolved
@@ -27,14 +27,9 @@
 hmac = { version = "0.7.0" }
 pbkdf2 = { version = "0.3.0", features=["parallel"], default-features = false }
 rand = { version = "0.7" }
-<<<<<<< HEAD
-regex = "1"
-rlp = "0.4"
-secp256k1 = { version = "0.14.1" , features = ["recovery"] }
-=======
 regex = { version = "1.0" }
-secp256k1 = { version = "0.15.0" }
->>>>>>> f6f3feee
+rlp = { version = "0.4" }
+secp256k1 = { version = "0.15.0", features = ["recovery"] }
 serde = { version = "1.0", features = ["derive"] }
 serde_json = { version = "1.0" }
 sha2 = { version = "0.8" }
