[package]
name = "wagyu-model"
version = "0.6.1"
authors = [
    "Collin Chin",
    "Raymond Chu",
    "Ali Mousa",
    "Howard Wu"
]
description = "A generic model for cryptocurrency wallets"
homepage = "https://github.com/ArgusHQ/wagyu"
repository = "https://github.com/ArgusHQ/wagyu/tree/v0.6.1/model"
categories = ["command-line-utilities", "cryptocurrency"]
keywords = ["bitcoin", "blockchain", "cryptocurrency", "ethereum", "wallet"]
readme = "README.md"
license = "MIT/Apache-2.0"
edition = "2018"

[dependencies]
base58 = { version = "0.1" }
base58-monero = { version = "0.1.1" }
bech32 = { version = "0.6" }
byteorder = { version = "1" }
crypto-mac = { version = "0.7.0" }
ethereum-types = { version = "0.6.0" }
ff = { git = "https://github.com/zcash/librustzcash", rev = "2b6fbfd" }
failure = { version = "0.1.5" }
hex = { version = "0.3.2" }
rand = { version = "0.7" }
rand_core = { version = "0.5.1" }
ripemd160 = { version = "0.8" }
<<<<<<< HEAD
rlp = { version = "0.4" }
secp256k1 = { version = "0.15.3" }
=======
secp256k1 = { version = "0.15.5" }
>>>>>>> 9d2bd3aa
sha2 = { version = "0.8" }
uint = { version = "0.7.1" }

[badges]
travis-ci = { repository = "ArgusHQ/wagyu", branch = "master" }<|MERGE_RESOLUTION|>--- conflicted
+++ resolved
@@ -29,12 +29,8 @@
 rand = { version = "0.7" }
 rand_core = { version = "0.5.1" }
 ripemd160 = { version = "0.8" }
-<<<<<<< HEAD
 rlp = { version = "0.4" }
-secp256k1 = { version = "0.15.3" }
-=======
 secp256k1 = { version = "0.15.5" }
->>>>>>> 9d2bd3aa
 sha2 = { version = "0.8" }
 uint = { version = "0.7.1" }
 
